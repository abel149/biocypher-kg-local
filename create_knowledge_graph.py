--- conflicted
+++ resolved
@@ -46,20 +46,20 @@
             buffer_size=10000,
             overwrite=True
         )
-<<<<<<< HEAD
+
     elif writer_type == 'KGX':
         return KGXWriter(
             schema_config="config/schema_config.yaml",
                                biocypher_config="config/biocypher_config.yaml",
                                output_dir=output_dir)
-=======
+
     elif writer_type == 'networkx':
         return NetworkXWriter(
             schema_config="config/schema_config.yaml",
             biocypher_config="config/biocypher_config.yaml",
             output_dir=output_dir
         )
->>>>>>> 1066179d
+
     else:
         raise ValueError(f"Unknown writer type: {writer_type}")
 
@@ -77,13 +77,13 @@
     edge_node_types = {}
 
     for k, v in schema.items():
-<<<<<<< HEAD
         # Skip abstract types and non-edge types
         if v.get('abstract', False) or v.get('represented_as') != 'edge':
             continue
             
         source_type = v.get("source", None)
         target_type = v.get("target", None)
+
 
         if source_type is not None and target_type is not None:
             # Handle both single labels and lists of labels
@@ -111,10 +111,6 @@
                 "target": target_type.lower(),
                 "output_label": output_label.lower() if output_label else None,
             }
-=======
-        if v["represented_as"] == "edge":
-            source_type = v.get("source", None)
-            target_type = v.get("target", None)
 
             if source_type is not None and target_type is not None:
                 if isinstance(v["input_label"], list):
@@ -140,7 +136,7 @@
                     "target": processed_target,
                     "output_label": output_label.lower() if output_label else None,
                 }
->>>>>>> 1066179d
+
 
     return edge_node_types
 
@@ -279,15 +275,11 @@
 
 # Run build
 @app.command()
-def main(output_dir: Annotated[Path, typer.Option(exists=True, file_okay=False, dir_okay=True)],
+def main(output_dir: Annotated[Path, typer.Option(exists=True, file_okay=False, dir_okay=True)], 
          adapters_config: Annotated[Path, typer.Option(exists=True, file_okay=True, dir_okay=False)],
          dbsnp_rsids: Annotated[Path, typer.Option(exists=True, file_okay=True, dir_okay=False)],
          dbsnp_pos: Annotated[Path, typer.Option(exists=True, file_okay=True, dir_okay=False)],
-<<<<<<< HEAD
-         writer_type: str = typer.Option(default="metta", help="Choose writer type: metta, prolog, neo4j, parquet,KGX"),
-=======
-         writer_type: str = typer.Option(default="metta", help="Choose writer type: metta, prolog, neo4j, parquet, networkx"),
->>>>>>> 1066179d
+         writer_type: str = typer.Option(default="metta", help="Choose writer type: metta, prolog, neo4j, parquet, networkx,KGX"),
          write_properties: bool = typer.Option(True, help="Write properties to nodes and edges"),
          add_provenance: bool = typer.Option(True, help="Add provenance to nodes and edges"),
          buffer_size: int = typer.Option(10000, help="Buffer size for Parquet writer"),
