name: Test Adapters Against Schema

on:
  push:
    branches: "main"

  pull_request:
    branches: "main"
jobs:
  test:
    runs-on: ubuntu-latest

    steps:
      - name: Checkout code
        uses: actions/checkout@v2

      - name: Set up Python
        uses: actions/setup-python@v2
        with:
          python-version: "3.10.12"

      - name: Install Poetry
        run: |
          curl -sSL https://install.python-poetry.org | python3 -
          echo "$HOME/.local/bin" >> $GITHUB_PATH

      - name: Cache Poetry packages
<<<<<<< HEAD
        uses: actions/cache@v4
=======
        uses: actions/cache@v3
>>>>>>> a968d083
        with:
          path: ~/.cache/pypoetry
          key: ${{ runner.os }}-poetry-${{ hashFiles('**/poetry.lock') }}
          restore-keys: |
            ${{ runner.os }}-poetry-

      - name: Install dependencies
        run: |
          poetry install

      - name: Run tests
        run: |
          poetry run pytest test/test.py --adapters-config=./config/adapters_config_sample.yaml --dbsnp-rsids=./aux_files/sample_dbsnp_rsids.pkl --dbsnp-pos=./aux_files/sample_dbsnp_pos.pkl -v -s<|MERGE_RESOLUTION|>--- conflicted
+++ resolved
@@ -25,11 +25,7 @@
           echo "$HOME/.local/bin" >> $GITHUB_PATH
 
       - name: Cache Poetry packages
-<<<<<<< HEAD
-        uses: actions/cache@v4
-=======
         uses: actions/cache@v3
->>>>>>> a968d083
         with:
           path: ~/.cache/pypoetry
           key: ${{ runner.os }}-poetry-${{ hashFiles('**/poetry.lock') }}
